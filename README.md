--- conflicted
+++ resolved
@@ -1,13 +1,7 @@
-<<<<<<< HEAD
-# Nighty MCP: AI Code Generation Server
-=======
 # Nighty Code Generation Server
 [![Ask DeepWiki](https://deepwiki.com/badge.svg)](https://deepwiki.com/p2xai/nighty-mcp)
->>>>>>> 8f85612c
 
-Nighty MCP (Model Control Program) is a powerful local server designed to bridge your development environment with cutting-edge AI models from OpenRouter. It provides a robust backend for generating, fixing, and versioning code, complete with a live web interface to monitor all activity.
-
- <!-- Replace with a real screenshot URL -->
+A local server that uses OpenRouter's API to generate code for Nighty scripts. This server acts as a bridge between Nighty and various AI models available through OpenRouter.
 
 ## Features
 
